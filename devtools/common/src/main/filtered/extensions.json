[
  {
    "name": "Agroal",
    "labels": [
      "agroal",
      "database-connection-pool"
    ],
    "groupId": "io.quarkus",
    "artifactId": "quarkus-agroal-deployment"
  },
  {
    "name": "Arc",
    "labels": [
      "arc",
      "cdi",
      "dependency-injection",
      "di"
    ],
    "groupId": "io.quarkus",
    "artifactId": "quarkus-arc-deployment"
  },
  {
    "name": "Camel Core",
    "labels": [
      "camel-core",
      "camel"
    ],
    "groupId": "io.quarkus",
    "artifactId": "quarkus-camel-core-deployment"
  },
  {
    "name": "Camel Infinispan",
    "labels": [
      "camel-infinispan",
      "camel"
    ],
    "groupId": "io.quarkus",
    "artifactId": "quarkus-camel-infinispan-deployment"
  },
  {
    "name": "Camel Netty4 HTTP",
    "labels": [
      "camel-netty4-http",
      "camel"
    ],
    "groupId": "io.quarkus",
    "artifactId": "quarkus-camel-netty4-http-deployment"
  },
  {
    "name": "Camel Salesforce",
    "labels": [
      "camel-salesforce",
      "camel"
    ],
    "groupId": "io.quarkus",
    "artifactId": "quarkus-camel-salesforce-deployment"
  },
  {
    "name": "Hibernate ORM",
    "labels": [
      "hibernate-orm",
      "jpa",
      "hibernate"
    ],
    "groupId": "io.quarkus",
    "artifactId": "quarkus-hibernate-orm-deployment"
  },
  {
    "name": "Hibernate Validator",
    "labels": [
      "hibernate-validator",
      "bean-validation",
      "validation"
    ],
    "groupId": "io.quarkus",
    "artifactId": "quarkus-hibernate-validator-deployment"
  },
  {
    "name": "Infinispan Client",
    "labels": [
      "infinispan-client",
      "data-grid-client",
      "infinispan"
    ],
    "groupId": "io.quarkus",
    "artifactId": "quarkus-infinispan-client-deployment"
  },
  {
    "name": "JDBC Driver - H2",
    "labels": [
      "jdbc-h2",
      "jdbc",
      "h2"
    ],
    "groupId": "io.quarkus",
    "artifactId": "quarkus-jdbc-h2-deployment"
  },
  {
    "name": "JDBC Driver - MariaDB",
    "labels": [
      "jdbc-mariadb",
      "jdbc",
      "mariadb"
    ],
    "groupId": "io.quarkus",
    "artifactId": "quarkus-jdbc-mariadb-deployment"
  },
  {
    "name": "JDBC Driver - PostgreSQL",
    "labels": [
      "jdbc-postgresql",
      "jdbc",
      "postgresql"
    ],
    "groupId": "io.quarkus",
    "artifactId": "quarkus-jdbc-postgresql-deployment"
  },
  {
    "name": "AWS Lambda",
    "labels": [
      "lambda",
      "aws"
    ],
    "groupId": "io.quarkus",
    "artifactId": "quarkus-lambda-deployment"
  },
  {
    "name": "Narayana JTA",
    "labels": [
      "narayana-jta",
      "narayana",
      "jta",
      "transactions",
      "transaction",
      "tx",
      "txs"
    ],
    "groupId": "io.quarkus",
    "artifactId": "quarkus-narayana-jta-deployment"
  },
  {
    "name": "Panache JPA",
    "labels": [
      "panache-jpa",
      "panache",
      "hibernate",
      "jpa"
    ],
    "groupId": "io.quarkus",
    "artifactId": "quarkus-panache-jpa-deployment"
  },
  {
    "name": "RESTEasy",
    "labels": [
      "resteasy",
      "jaxrs",
      "web",
      "rest"
    ],
    "groupId": "io.quarkus",
    "artifactId": "quarkus-resteasy-deployment"
  },
  {
    "name": "RESTEasy - JSON-B",
    "labels": [
      "resteasy-jsonb",
      "jaxrs-json",
      "resteasy-json",
      "resteasy",
      "jaxrs",
      "json",
      "jsonb"
    ],
    "groupId": "io.quarkus",
    "artifactId": "quarkus-resteasy-jsonb-deployment"
  },
  {
    "name": "Scheduler",
    "labels": [
      "scheduler",
      "tasks",
      "periodic-tasks"
    ],
    "groupId": "io.quarkus",
    "artifactId": "quarkus-scheduler-deployment"
  },
  {
    "name": "Security",
    "labels": [
      "security"
    ],
    "groupId": "io.quarkus",
    "artifactId": "quarkus-security-deployment"
  },
  {
    "name": "SmallRye Fault Tolerance",
    "labels": [
      "smallrye-fault-tolerance",
      "fault-tolerance",
      "microprofile-fault-tolerance",
      "circuit-breaker",
      "bulkhead"
    ],
    "groupId": "io.quarkus",
    "artifactId": "quarkus-smallrye-fault-tolerance-deployment"
  },
  {
    "name": "SmallRye Health",
    "labels": [
      "smallrye-health",
      "health-check",
      "health",
      "microprofile-health",
      "microprofile-health-check"
    ],
    "groupId": "io.quarkus",
    "artifactId": "quarkus-smallrye-health-deployment"
  },
  {
    "name": "SmallRye JWT",
    "labels": [
      "smallrye-jwt",
      "jwt",
      "json-web-token",
      "rbac"
    ],
    "groupId": "io.quarkus",
    "artifactId": "quarkus-smallrye-jwt-deployment"
  },
  {
    "name": "SmallRye Metrics",
    "labels": [
      "smallrye-metrics",
      "metrics",
      "metric",
      "prometheus",
      "monitoring"
    ],
    "groupId": "io.quarkus",
    "artifactId": "quarkus-smallrye-metrics-deployment"
  },
  {
    "name": "SmallRye OpenAPI",
    "labels": [
      "smallrye-openapi",
      "openapi",
      "open-api"
    ],
    "groupId": "io.quarkus",
    "artifactId": "quarkus-smallrye-openapi-deployment"
  },
  {
    "name": "SmallRye OpenTracing",
    "labels": [
      "smallrye-opentracing",
      "opentracing",
      "tracing",
      "distributed-tracing",
      "jaeger"
    ],
    "groupId": "io.quarkus",
    "artifactId": "quarkus-smallrye-opentracing-deployment"
  },
  {
    "name": "SmallRye Reactive Streams Operators",
    "labels": [
      "smallrye-reactive-streams-operators",
      "smallrye-reactive-streams",
      "reactive-streams-operators",
      "reactive-streams",
      "microprofile-reactive-streams",
      "reactive"
    ],
    "groupId": "io.quarkus",
    "artifactId": "quarkus-smallrye-reactive-streams-operators-deployment"
  },
  {
    "name": "SmallRye Reactive Type Converters",
    "labels": [
      "smallrye-reactive-type-converters",
      "reactive-type-converters",
      "reactive-streams-operators",
      "reactive-streams",
      "microprofile-reactive-streams",
      "reactive"
    ],
    "groupId": "io.quarkus",
    "artifactId": "quarkus-smallrye-reactive-type-converters-deployment"
  },
  {
    "name": "SmallRye Reactive Messaging",
    "labels": [
      "smallrye-reactive-messaging",
      "reactive-messaging",
      "reactive"
    ],
    "groupId": "io.quarkus",
    "artifactId": "quarkus-smallrye-reactive-messaging-deployment"
  },
  {
    "name": "SmallRye Reactive Messaging - Kafka Connector",
    "labels": [
      "kafka",
      "reactive-kafka"
    ],
    "groupId": "io.quarkus",
    "artifactId": "quarkus-smallrye-reactive-messaging-kafka-deployment"
  },
  {
    "name": "SmallRye REST Client",
    "labels": [
      "smallrye-rest-client",
      "rest-client",
      "web-client",
      "microprofile-rest-client"
    ],
    "groupId": "io.quarkus",
    "artifactId": "quarkus-smallrye-rest-client-deployment"
  },
  {
    "name": "Spring DI compatibility layer",
    "labels": [
      "spring-di"
    ],
    "groupId": "io.quarkus",
    "artifactId": "quarkus-spring-di-deployment"
  },
  {
    "name": "Undertow",
    "labels": [
      "undertow",
      "servlet"
    ],
    "groupId": "io.quarkus",
    "artifactId": "quarkus-undertow-deployment"
  },
  {
    "name": "Undertow WebSockets",
    "labels": [
      "undertow-websockets",
      "undertow-websocket",
      "websocket",
      "websockets",
      "web-socket",
      "web-sockets"
    ],
    "groupId": "io.quarkus",
    "artifactId": "quarkus-undertow-websockets-deployment"
  },
  {
    "name": "Eclipse Vert.x",
    "labels": [
      "eclipse-vert.x",
      "vertx",
      "vert.x",
      "reactive"
    ],
    "groupId": "io.quarkus",
<<<<<<< HEAD
    "artifactId": "quarkus-smallrye-reactive-messaging-kafka-deployment"
  },
  {
    "name": "Kotlin",
    "labels": [
      "kotlin"
    ],
    "groupId": "io.quarkus",
    "artifactId": "quarkus-kotlin-deployment"
=======
    "artifactId": "quarkus-vertx-deployment"
>>>>>>> de9ce4b2
  }

]<|MERGE_RESOLUTION|>--- conflicted
+++ resolved
@@ -114,6 +114,14 @@
     ],
     "groupId": "io.quarkus",
     "artifactId": "quarkus-jdbc-postgresql-deployment"
+  },
+  {
+    "name": "Kotlin",
+    "labels": [
+      "kotlin"
+    ],
+    "groupId": "io.quarkus",
+    "artifactId": "quarkus-kotlin-deployment"
   },
   {
     "name": "AWS Lambda",
@@ -356,19 +364,6 @@
       "reactive"
     ],
     "groupId": "io.quarkus",
-<<<<<<< HEAD
-    "artifactId": "quarkus-smallrye-reactive-messaging-kafka-deployment"
-  },
-  {
-    "name": "Kotlin",
-    "labels": [
-      "kotlin"
-    ],
-    "groupId": "io.quarkus",
-    "artifactId": "quarkus-kotlin-deployment"
-=======
     "artifactId": "quarkus-vertx-deployment"
->>>>>>> de9ce4b2
   }
-
 ]